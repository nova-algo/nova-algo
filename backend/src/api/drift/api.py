--- conflicted
+++ resolved
@@ -163,7 +163,6 @@
         """
         Cancels all open orders for a specific market and direction.
 
-<<<<<<< HEAD
         This function retrieves all open orders for the user, filters them by the given market type, index, and direction,
         and cancels them if any exist.
 
@@ -189,47 +188,10 @@
             logger.info(f"Cancelled orders with transaction signature: {tx_sig}")
         else:
             logger.info(f"No open orders to cancel for market type {market_type} and index {market_index}.")
-=======
-        return leverage, size
-    
-    async def cancel_orders_for_market(self, market_type, market_index):
-        """
-        Cancels all open orders for a specific market.
-
-        This function retrieves all open orders for the user, filters them by the given market type and index,
-        and cancels them if any exist.
-
-        Args:
-            market_type (MarketType): The type of the market (e.g., Spot, Perp).
-            market_index (int): The index of the market for which to cancel orders.
-        """
-        # Get the user object from the Drift client
-        user = self.drift_client.get_user()
-        
-        # Retrieve open orders asynchronously
-        open_orders = await asyncio.to_thread(user.get_open_orders)
-        logger.info(f"Open orders: {open_orders}")
-        
-        # Filter orders for the specified market type and index
-        matching_orders = [order for order in open_orders if order.market_type == market_type and order.market_index == market_index]
-        
-        if matching_orders:
-            logger.info(f'Canceling {len(matching_orders)} open orders for market type {market_type} and index {market_index}...')
-            # Cancel the orders and get the transaction signature
-            tx_sig = await self.drift_client.cancel_orders(market_type, market_index)
-            logger.info(f"Cancelled orders with transaction signature: {tx_sig}")
-        else:
-            logger.info(f"No open orders to cancel for market type {market_type} and index {market_index}.")
-
-    async def cancel_all_orders(self):
-        """
-        Cancels all open orders 
->>>>>>> 5c6822a1
 
     
     async def cancel_all_orders(self, subaccount_id: Optional[Pubkey] = None):
         """
-<<<<<<< HEAD
         Cancels all open orders for the user.
 
         """
@@ -245,20 +207,6 @@
         tx_sig = await self.drift_client.cancel_orders(sub_account_id=subaccount_id)
         logger.info(f"Cancelled orders with transaction signature: {tx_sig}")
 
-=======
-        # Get the user object from the Drift client
-        user = self.drift_client.get_user()
-        
-        # Retrieve open orders asynchronously
-        open_orders = await asyncio.to_thread(user.get_open_orders)
-        logger.info(f"Open orders: {open_orders}")
-        
-        logger.info(f'Canceling {len(open_orders)} open orders...')
-        # Cancel the orders and get the transaction signature
-        tx_sig = await self.drift_client.cancel_orders()
-        logger.info(f"Cancelled orders with transaction signature: {tx_sig}")
-
->>>>>>> 5c6822a1
 
 
     async def limit_order(self, order_params: OrderParams) -> Optional[str]:
@@ -271,6 +219,9 @@
         :param order_params: The parameters for the limit order.
         :return: The order transaction signature.
         """
+        if not isinstance(order_params.market_type, MarketType):
+            logger.error("Invalid market type in order_params")
+            raise ValueError("Valid MarketType must be specified in order_params")
         if not isinstance(order_params.market_type, MarketType):
             logger.error("Invalid market type in order_params")
             raise ValueError("Valid MarketType must be specified in order_params")
@@ -336,6 +287,8 @@
         
         :param market_index: The market index.
         :param market_type: The type of market (Perp or Spot).
+        :param market_index: The market index.
+        :param market_type: The type of market (Perp or Spot).
         :return: A tuple containing the position information.
         """
 
