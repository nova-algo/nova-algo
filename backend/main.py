--- conflicted
+++ resolved
@@ -3,13 +3,8 @@
 import logging
 from src.api.drift.api import DriftAPI
 from src.strategy.factory import StrategyFactory
-<<<<<<< HEAD
-from src.api.drift.error import DriftAPIRequestError
+# from src.api.drift.error import DriftAPIRequestError
 from src.common.types import BollingerBandsConfig, TrendFollowingConfig
-=======
-# from src.api.drift.error import DriftAPIRequestError
-from src.common.types import BollingerBandsConfig
->>>>>>> 37ed9b41
 from driftpy.types import MarketType
 
 # Set up logging
@@ -35,7 +30,6 @@
     target_profit=5.0
 )
 
-<<<<<<< HEAD
 STRATEGY_CONFIG = TrendFollowingConfig(
     bot_id="trend_following_1",
     strategy_type="trend_following",
@@ -56,9 +50,6 @@
     position_size=Decimal('0.75')
 )
 
-@DriftAPIRequestError
-=======
->>>>>>> 37ed9b41
 async def run_strategy():
     # Initialize DriftAPI
     drift_api = DriftAPI()
